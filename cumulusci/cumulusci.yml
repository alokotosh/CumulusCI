--- conflicted
+++ resolved
@@ -604,6 +604,8 @@
                 flow: install_regression
             2:
                 flow: config_regression
+            3:
+                task: snapshot_changes
 
     uninstall_managed:
         description: Uninstall the installed managed version of the package.  Run this before install_beta or install_prod if a version is already installed in the target org.
@@ -660,13 +662,6 @@
                     version: previous
             3:
                 task: install_managed_beta
-<<<<<<< HEAD
-            4:
-                flow: config_managed
-            5:
-                task: snapshot_changes
-=======
->>>>>>> 3b06f932
 
     release_beta:
         description: Upload and release a beta version of the metadata currently in packaging
