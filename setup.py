#!/usr/bin/env python
# -*- coding: utf-8 -*-

from setuptools import setup
from pkgutil import walk_packages

import cumulusci


def find_packages(path=".", prefix=""):
    yield prefix
    prefix = prefix + "."
    for _, name, ispkg in walk_packages(path, prefix):
        if ispkg:
            yield name


with open("README.rst") as readme_file:
    readme = readme_file.read()

with open("HISTORY.rst") as history_file:
    history = history_file.read()

<<<<<<< HEAD
requirements = [
    "click==7.0",
    "coloredlogs==10.0",
    "cryptography==2.3.1",
    "docutils==0.14",
    "future==0.16.0",
    "github3.py==0.9.6",
    "lxml==4.2.4",
    "plaintable==0.1.1",
    "pytz==2018.5",
    "PyYAML==3.13",
    "raven==6.9.0",
    "requests[security]==2.19.1",
    "robotframework==3.0.4",
    "robotframework-seleniumlibrary==3.2.0",
    "rst2ansi==0.1.5",
    "salesforce-bulk==2.1.0",
    "sarge==0.1.5post0",
    "selenium==3.14.0",
    "simple-salesforce==0.74.2",
    "SQLAlchemy==1.2.11",
    "unicodecsv==0.14.1",
    "xmltodict==0.11.0",
]
=======
with open("requirements.txt") as requirements_file:
    requirements = [
        req.split("#")[0].strip() for req in requirements_file.read().splitlines()
    ]
>>>>>>> b690d959

with open("requirements_dev.txt") as dev_requirements_file:
    test_requirements = [
        req
        for req in dev_requirements_file.read().splitlines()
        if not req.startswith("-")
    ]


setup(
    name="cumulusci",
    version="2.1.2",
    description="Build and release tools for Salesforce developers",
    long_description=readme + "\n\n" + history,
    long_description_content_type="text/x-rst",
    author="Salesforce.org",
    author_email="jlantz@salesforce.com",
    url="https://github.com/SFDO-Tooling/CumulusCI",
    packages=list(find_packages(cumulusci.__path__, cumulusci.__name__)),
    package_dir={"cumulusci": "cumulusci"},
    entry_points={"console_scripts": ["cci=cumulusci.cli.cci:main"]},
    include_package_data=True,
    install_requires=requirements,
    license="BSD license",
    zip_safe=False,
    keywords="cumulusci",
    classifiers=[
        "Development Status :: 5 - Production/Stable",
        "Intended Audience :: Developers",
        "License :: OSI Approved :: BSD License",
        "Natural Language :: English",
        "Programming Language :: Python :: 2",
        "Programming Language :: Python :: 2.7",
        "Programming Language :: Python :: 3",
        "Programming Language :: Python :: 3.6",
        "Programming Language :: Python :: 3.7",
    ],
    test_suite="cumulusci.core.tests",
    tests_require=test_requirements,
)<|MERGE_RESOLUTION|>--- conflicted
+++ resolved
@@ -21,37 +21,10 @@
 with open("HISTORY.rst") as history_file:
     history = history_file.read()
 
-<<<<<<< HEAD
-requirements = [
-    "click==7.0",
-    "coloredlogs==10.0",
-    "cryptography==2.3.1",
-    "docutils==0.14",
-    "future==0.16.0",
-    "github3.py==0.9.6",
-    "lxml==4.2.4",
-    "plaintable==0.1.1",
-    "pytz==2018.5",
-    "PyYAML==3.13",
-    "raven==6.9.0",
-    "requests[security]==2.19.1",
-    "robotframework==3.0.4",
-    "robotframework-seleniumlibrary==3.2.0",
-    "rst2ansi==0.1.5",
-    "salesforce-bulk==2.1.0",
-    "sarge==0.1.5post0",
-    "selenium==3.14.0",
-    "simple-salesforce==0.74.2",
-    "SQLAlchemy==1.2.11",
-    "unicodecsv==0.14.1",
-    "xmltodict==0.11.0",
-]
-=======
 with open("requirements.txt") as requirements_file:
     requirements = [
         req.split("#")[0].strip() for req in requirements_file.read().splitlines()
     ]
->>>>>>> b690d959
 
 with open("requirements_dev.txt") as dev_requirements_file:
     test_requirements = [
