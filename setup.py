--- conflicted
+++ resolved
@@ -34,11 +34,7 @@
 
 setup(
     name="cumulusci",
-<<<<<<< HEAD
-    version="3.0.0.dev0",
-=======
-    version="2.5.9",
->>>>>>> aeeddd79
+    version="3.0.0",
     description="Build and release tools for Salesforce developers",
     long_description=readme + u"\n\n" + history,
     long_description_content_type="text/x-rst",
